--- conflicted
+++ resolved
@@ -2882,9 +2882,10 @@
         ax.set_title('Depths[{:d}]'.format(idepth))
 
 
-<<<<<<< HEAD
-    def gridParamSearch(self, nlayers, forwardModel, step=10, fixedParam=None, bnds=None, topPer=5, regularization='l2'):
-        """Using a grid based parameter search method this returns a list of best models for a specified number of layers, the minimum and maximum parameter bounds for the the top x percentage of models is also returned. This method can be used to 'invert' data or provide initial model parameter and parameter bounds for McMC methods.
+
+    def computeDOI(self, conds=None, depths=None, nlayers=50):
+        """Compute a depth of investigation (DOI) for each 1D EC model.
+        Sensitivity cutoff at 0.3, i.e. 70% of signal comes from above the DOI.
         
         Parameters
         ----------
@@ -2900,99 +2901,6 @@
             If specified, will create bounds for the inversion parameters
         topPer : int, 
             Top X percentage of models to be used for model boundaries
-        """
-
-        eca_df=self.surveys[0].df.values[:,2:len(self.coils)+2]
-    
-        fixedParam=None
-        bnds=None
-
-        nparams = 2 * nlayers - 1   
-        ndepths = nparams - nlayers
-
-        if type(fixedParam)==list and len(fixedParam[0]) < nlayers+ndepths:
-            print('Number of fixed params should match number of parameters')
-        
-        if type(bnds)==list and len(bnds) < nlayers+ndepths:
-            print('Length of bnds should match number of parameters')
-        
-
-
-        if bnds==None:
-            bnds=[]
-            for i in range(0, ndepths):
-                bnds.append(((0.1+i, 1+i)))
-            for i in range(0, nlayers):
-                bnds.append(((1, 100)))
-
-        paramRange=[]
-        if  type(fixedParam) == list:
-            for i in range(0, len(fixedParam[0])):
-                if type(fixedParam[0][i])==float:
-                    paramRange.append(((fixedParam[0][i], fixedParam[0][i])))
-                else:
-                    paramRange.append(((bnds[i][0], bnds[i][1])))
-        else:
-            paramRange=bnds
-
-        params=[]
-        for i in range(0, nparams):
-            if paramRange[i][0]==paramRange[i][1]:
-                params.append(paramRange[i][0])
-            else:
-                params.append((np.linspace(paramRange[i][0], paramRange[i][1], step)))
-
- 
-        mod_params = np.array(np.meshgrid(*params)).T.reshape(-1,nparams)
-    
-        print('Will compute', len(mod_params), 'forward models')      
-    
-        depths=mod_params[:,0:ndepths].reshape((len(mod_params[:,0]),ndepths))
-    
-        conds=mod_params[:,ndepths:ndepths+nlayers]
-    
-        eca_m=np.asarray(self.forward(depths=[depths], models=[conds])[0])
-
-        best_mod = []
-        mod_list = []
-        param_min= []
-        param_max = []
-
-        for i in range(0,eca_df.shape[0]):
-        
-            eca_d = eca_df[i,:]
-            if regularization=='l1':
-            	coil_mf = np.absolute(eca_m - eca_d[None,:]) / eca_d[None,:]
-            if regularization=='l2':
-            	coil_mf = ((eca_m - eca_d[None,:])/ eca_d[None,:])**2
-            
-            total_mf = np.sum(coil_mf, axis=1) / len(self.coils)
-        
-            best_mf=np.argsort(total_mf)[0:round(len(total_mf)/(100/topPer))]
-            total_mf = total_mf.reshape(len(total_mf),1)
-            best_models=np.hstack((mod_params[best_mf,:],total_mf[best_mf]))
-            mod_list.append(best_models)
-            best_mod.append(np.append(mod_params[np.where(total_mf == np.min(total_mf))[0][0],:],np.min(total_mf)))
-        
-            param_min.append(np.amin(mod_list[i][:,:-1],axis=0))                 
-            param_max.append(np.amax(mod_list[i][:,:-1],axis=0))
-    
-        return best_mod, param_min, param_max    
-=======
-
-    def computeDOI(self, conds=None, depths=None, nlayers=50):
-        """Compute a depth of investigation (DOI) for each 1D EC model.
-        Sensitivity cutoff at 0.3, i.e. 70% of signal comes from above the DOI.
-        
-        Parameters
-        ----------
-        conds : numpy.array, optional
-            Array of model conductivities.
-    	depths : numpy.array, optional
-            Array of model depths.
-        nlayers : int, optional
-            Number of layers for finely descretised model, this is done to obtain
-            more accurate DOI estimates. Default to 20.
         """
         # initial argument check
         ilocal = False
@@ -3037,5 +2945,4 @@
         print('')
 
         self.dois = dois
-        
->>>>>>> 07888b42
+        