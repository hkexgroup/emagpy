--- conflicted
+++ resolved
@@ -737,16 +737,10 @@
 
 
 #%%
-
-<<<<<<< HEAD
     s = Survey()
     #s.importGF('test/potatoesLo.dat', 'test/potatoesHi.dat')
     s.readFile('test/potatoesLo.csv')
     s.convertFromNMEA()
     s.consPtStat()
     s.rmRepeatPt()
-=======
-#    s = Survey()
-#    s.importGF('test/coverCropLo.dat', 'test/coverCropHi.dat')
->>>>>>> 930557bc
     