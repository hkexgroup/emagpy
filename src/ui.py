#!/usr/bin/env python3
# -*- coding: utf-8 -*-
"""
Created on Tue Apr 16 20:25:54 2019

@author: jkl

Main UI
"""
import os
import sys
import time

from emagpy import Problem

from PyQt5.QtWidgets import (QMainWindow, QSplashScreen, QApplication, QPushButton, QWidget,
    QTabWidget, QVBoxLayout, QGridLayout, QLabel, QLineEdit, QMessageBox,
    QFileDialog, QCheckBox, QComboBox, QTextEdit, QSlider, QHBoxLayout,
    QTableWidget, QFormLayout, QTableWidgetItem, QHeaderView, QProgressBar,
    QStackedLayout, QRadioButton, QGroupBox, QButtonGroup)#, QAction, QListWidget, QShortcut)
from PyQt5.QtGui import QIcon, QPixmap, QIntValidator, QDoubleValidator#, QKeySequence
from PyQt5.QtCore import QThread, pyqtSignal#, QProcess, QSize
from PyQt5.QtCore import Qt

#%% General crash ERROR
import threading
import traceback

def errorMessage(etype, value, tb):
    print('ERROR begin:')
    traceback.print_exception(etype, value, tb)
    print('ERROR end.')
    errorMsg = traceback.format_exception(etype, value, tb,limit=None, chain=True)
    finalError =''
    for errs in errorMsg:
        finalError += errs
    msg = QMessageBox()
    msg.setIcon(QMessageBox.Critical)
    msg.setText("<b>Critical error:</b>")
    msg.setInformativeText('''Please see the detailed error below.<br>You can report the errors at:<p><a href='https://gitlab.com/hkex/pyr2/issues'>https://gitlab.com/hkex/pyr2/issues</a></p><br>''')
    msg.setWindowTitle("Error!")
#    msg.setWindowFlags(Qt.FramelessWindowHint)
    msg.setDetailedText('%s' % (finalError))
    msg.setStandardButtons(QMessageBox.Retry)
    msg.exec_()

def catchErrors():
    sys.excepthook = errorMessage
    threading.Thread.__init__


#%%get relative path of images
def resource_path(relative_path):
    if hasattr(sys, '_MEIPASS'):
        return os.path.join(sys._MEIPASS, relative_path)
    return os.path.join(os.path.abspath("."), relative_path)

class customThread(QThread):
    ''' class needed to run out of main thread computation and then emit
    signal to the main GUI thread to display message box.
    '''
    signal = pyqtSignal('PyQt_PyObject')

    def __init__(self, func):
        QThread.__init__(self)
        self.func = func

    def run(self):
        output = self.func()
        self.signal.emit(output) # inform the main thread of the output


#%%
QT_AUTO_SCREEN_SCALE_FACTOR = True # for high dpi display

# small code to see where are all the directories
frozen = 'not'
if getattr(sys, 'frozen', False):
        # we are running in a bundle
        frozen = 'ever so'
        bundle_dir = sys._MEIPASS
else:
        # we are running in a normal Python environment
        bundle_dir = os.path.dirname(os.path.abspath(__file__))
print( 'we are',frozen,'frozen')
print( 'bundle dir is', bundle_dir )
print( 'sys.argv[0] is', sys.argv[0] )
print( 'sys.executable is', sys.executable )
print( 'os.getcwd is', os.getcwd() )


#%%
class MatplotlibWidget(QWidget):
    ''' Class to put matplotlibgraph into QWidget.
    '''
    def __init__(self, parent=None, navi=True, itight=False, threed=False):
        super(MatplotlibWidget, self).__init__(parent) # we can pass a figure but we can replot on it when
        # pushing on a button (I didn't find a way to do it) while with the axes, you can still clear it and
        # plot again on them
        self.itight = itight
        figure = Figure()
        self.canvas = FigureCanvasQTAgg(figure)
        if threed is True:
            ax = figure.add_subplot(111, projection='3d')
            ax.set_aspect('auto')
        else:
            ax = figure.add_subplot(111)
            ax.set_aspect('auto')
        self.figure = figure
        self.axis = ax

        self.layoutVertical = QVBoxLayout(self)
        self.layoutVertical.addWidget(self.canvas)

        if navi is True:
            self.navi_toolbar = NavigationToolbar(self.canvas, self)
            self.navi_toolbar.setMaximumHeight(30)
            self.layoutVertical.addWidget(self.navi_toolbar)


    def setMinMax(self, vmin=None, vmax=None):
        coll = self.axis.collections[0]
#        print('->', vmin, vmax)
#        print('array ', coll.get_array())
        if vmin is None:
            vmin = np.nanmin(coll.get_array())
        else:
            vmin = float(vmin)
        if vmax is None:
            vmax = np.nanmax(coll.get_array())
        else:
            vmax = float(vmax)
#        print(vmin, vmax)
        coll.set_clim(vmin, vmax)
        self.canvas.draw()


    def plot(self, callback, **kwargs):
        ''' Plot on the canvas, given a function and it's arguments.
        
        Parameters
        ----------
        callback : function
            Function of the API that accept an 'ax' argument.
        **kwargs : keyword arguments
            Key word arguments to be passed to the API function.
        '''
        self.figure.clear() # need to clear the figure with the colorbar as well
        ax = self.figure.add_subplot(111)
        ax.set_aspect('auto')
        callback(ax=ax, **kwargs)
        self.callback = callback
        if self.itight is True:
            self.figure.tight_layout()
        self.canvas.draw()

    def setCallback(self, callback):
        self.callback = callback

    def replot(self, threed=False, **kwargs):
        self.figure.clear()
        if threed is False:
            ax = self.figure.add_subplot(111)
        else:
            ax = self.figure.add_subplot(111, projection='3d')
        self.axis = ax
        self.callback(ax=ax, **kwargs)
        ax.set_aspect('auto')
        if self.itight is True:
            self.figure.tight_layout()
        self.canvas.draw()

    def clear(self):
        self.axis.clear()
        self.figure.clear()
        self.canvas.draw()


#%%
class App(QMainWindow):
    ''' Main UI application for emagpy. This call the main emagpy object for 
    all the processing.
    '''
    def __init__(self, parent=None):
        super().__init__()
        
        # do the checks for wine and updates in seperate thread
#        tupdate = customThread(self.updateChecker)
#        tupdate.signal.connect(self.updateCheckerShow)
#        tupdate.start()
        
        self.setWindowTitle('EMagPy')
        self.setGeometry(100,100,1100,600)

        self.problem = None
        self.datadir = os.path.join(bundle_dir, 'emagpy', 'test')

        def errorDump(text, flag=1):
            text = str(text)
            timeStamp = time.strftime('%H:%M:%S')
            if flag == 1: # error in red
                col = 'red'
            else:
                col = 'black'
            errorLabel.setText('<i style="color:'+col+'">['+timeStamp+']: '+text+'</i>')
        errorLabel = QLabel('<i style="color:black">Error messages will be displayed here</i>')
        QApplication.processEvents()


        def infoDump(text):
            errorDump(text, flag=0)

        self.table_widget = QWidget()
        layout = QVBoxLayout()
        tabs = QTabWidget()
        
        self.problem = Problem()
        
        
        #%% tab 1 importing data
        ''' STRUCTURE OF A TAB
        - first create the tab widget and it's layout
        - then create all the widgets that will interact in the tab
        - at the end do the layouting (create sub layout if needed) and
        '''

        importTab = QTabWidget()
        tabs.addTab(importTab, 'Importing')
        
        # import data
        def importBtnFunc():
            fname, _ = QFileDialog.getOpenFileName(importTab, 'Select data file', self.datadir, '*.csv')
            if fname != '':
                importBtn.setText(os.path.basename(fname))
                self.problem.surveys = [] # empty the list of current survey
                self.problem.createSurvey(fname)
                infoDump(fname + ' well imported')
                setupUI()
            
        def setupUI():
            mwRaw.setCallback(self.problem.show)
            mwRaw.replot()
            
            # fill the combobox with survey and coil names
            coilCombo.disconnect()
            coilErrCombo.clear()
            coilCombo.clear()
            for coil in self.problem.coils:
                coilCombo.addItem(coil)
                coilErrCombo.addItem(coil)
            coilCombo.addItem('all')
            coilCombo.currentIndexChanged.connect(coilComboFunc)
            coilCombo.setCurrentIndex(len(self.problem.coils))
#            surveyCombo.disconnect()
            surveyCombo.clear()
            surveyInvCombo.disconnect()
            surveyInvCombo.clear()
            surveyInvMapCombo.disconnect()
            surveyInvMapCombo.clear()
            for survey in self.problem.surveys:
                surveyCombo.addItem(survey.name)
                surveyErrCombo.addItem(survey.name)
                surveyInvCombo.addItem(survey.name)
                surveyInvMapCombo.addItem(survey.name)
            surveyInvCombo.currentIndexChanged.connect(surveyInvComboFunc)
            surveyInvMapCombo.currentIndexChanged.connect(surveyInvMapComboFunc)
            
            # enable widgets
            if 'Latitude' in survey.df.columns:
                projBtn.setEnabled(True)
                projEdit.setEnabled(True)
                projBtnFunc() # automatically convert NMEA string
            
            showRadio.setChecked(True)
            contourCheck.setChecked(False)
            coilCombo.setEnabled(True)
            showRadio.setEnabled(True)
            mapRadio.setEnabled(True)
            contourCheck.setEnabled(True)
            
        
        importBtn = QPushButton('Import Data')
        importBtn.clicked.connect(importBtnFunc)
        
        def importGFLoFunc():
            fname, _ = QFileDialog.getOpenFileName(importTab, 'Select data file', self.datadir)
            if fname != '':
                self.fnameLo = fname
                importGFLo.setText(os.path.basename(fname))
        importGFLo = QPushButton('Select Lo')
        importGFLo.clicked.connect(importGFLoFunc)
        def importGFHiFunc():
            fname, _ = QFileDialog.getOpenFileName(importTab, 'Select data file', self.datadir)
            if fname != '':
                self.fnameHi = fname
                importGFHi.setText(os.path.basename(fname))
        importGFHi = QPushButton('Select Hi')
        importGFHi.clicked.connect(importGFHiFunc)
        hxLabel = QLabel('Height above the ground [m]:')
        hxEdit = QLineEdit('0')
        hxEdit.setValidator(QDoubleValidator())
        def importGFApplyFunc():
            hx = float(hxEdit.text()) if hxEdit.text() != '' else 0
            device = sensorCombo.itemText(sensorCombo.currentIndex())
            self.problem.importGF(self.fnameLo, self.fnameHi, device, hx)
            infoDump('Surveys well imported')
            setupUI()
        importGFApply = QPushButton('Import')
        importGFApply.clicked.connect(importGFApplyFunc)
        
        def showGF(arg):
            visibles = np.array([True, False, False, False, False, False])
            objs = [importBtn, importGFLo, importGFHi, hxLabel, hxEdit, importGFApply]
            if arg is True:
                [o.setVisible(~v) for o,v in zip(objs, visibles)]
            else:
                [o.setVisible(v) for o,v in zip(objs, visibles)]
        showGF(False)

        
        # projection
        projEdit = QLineEdit('27700')
        projEdit.setValidator(QDoubleValidator())
        projEdit.setEnabled(False)
        def projBtnFunc():
            val = float(projEdit.text()) if projEdit.text() != '' else None
            self.problem.convertFromNMEA(targetProjection='EPSG:{:.0f}'.format(val))
            mwRaw.replot(**showParams)
        projBtn = QPushButton('Convert NMEA')
        projBtn.clicked.connect(projBtnFunc)
        projBtn.setEnabled(False)
        
        
        # filtering options
        filtLabel = QLabel('Filter Options:')
        vminfLabel = QLabel('Vmin:')
        vminfEdit = QLineEdit()
        vminfEdit.setValidator(QDoubleValidator())
        vmaxfLabel = QLabel('Vmax:')
        vmaxfEdit = QLineEdit()
        vmaxfEdit.setValidator(QDoubleValidator())
        def keepApplyBtnFunc():
            vmin = float(vminfEdit.text()) if vminfEdit.text() != '' else None
            vmax = float(vmaxfEdit.text()) if vmaxfEdit.text() != '' else None
            self.problem.keepBetween(vmin, vmax)
            mwRaw.replot(**showParams)
        keepApplyBtn = QPushButton('Apply')
        keepApplyBtn.clicked.connect(keepApplyBtnFunc)
        
        rollingLabel = QLabel('Window size:')
        rollingEdit = QLineEdit('3')
        rollingEdit.setValidator(QIntValidator())
        def rollingBtnFunc():
            window = int(rollingEdit.text()) if rollingEdit.text() != '' else None
            self.problem.rollingMean(window=window)
            mwRaw.replot(**showParams)
        rollingBtn = QPushButton('Rolling Mean')
        rollingBtn.clicked.connect(rollingBtnFunc)
        
        def ptsKillerBtnFunc():
            pass
            print('deleted 0/X points')
            # TODO delete selected
        ptsKillerBtn = QPushButton('Delete selected points')
        ptsKillerBtn.clicked.connect(ptsKillerBtnFunc)
        
        
        
        # select type of sensors
        def sensorComboFunc(index):
            print('sensor selected is:', sensors[index])
            if index == 1 or index == 2:
                showGF(True)
            else:
                showGF(False)
        sensorCombo = QComboBox()
        sensors = ['CMD Mini-Explorer',
                   'CMD Explorer'
                   ]
        sensors = sorted(sensors)
        sensors = ['All'] + sensors
        for sensor in sensors:
            sensorCombo.addItem(sensor)
        sensorCombo.currentIndexChanged.connect(sensorComboFunc)
        
        def surveyComboFunc(index):
            showParams['index'] = index
            mwRaw.replot(**showParams)
        surveyCombo = QComboBox()
        surveyCombo.currentIndexChanged.connect(surveyComboFunc)
        
        def coilComboFunc(index):
            showParams['coil'] = coilCombo.itemText(index)
            mwRaw.replot(**showParams)
        coilCombo = QComboBox()
        coilCombo.currentIndexChanged.connect(coilComboFunc)
        coilCombo.setEnabled(False)
        
        showParams = {'index': 0, 'coil':None, 'contour':False, 'vmin':None,
                      'vmax':None,'pts':False, 'cmap':'viridis_r'} 
  
        ptsLabel = QLabel('Points')
        ptsLabel.setVisible(False)
        def ptsCheckFunc(state):
            showParams['pts'] = state
            mwRaw.replot(**showParams)
        ptsCheck = QCheckBox()
        ptsCheck.setToolTip('Show measurements points')
        ptsCheck.setVisible(False)
    
        def showRadioFunc(state):
            mwRaw.setCallback(self.problem.show)
            mwRaw.replot(**showParams)
        showRadio = QRadioButton('Raw')
        showRadio.setChecked(True)
        showRadio.toggled.connect(showRadioFunc)
        showRadio.setEnabled(False)
        def mapRadioFunc(state):
            showMapOptions(state)
            mwRaw.setCallback(self.problem.showMap)
            mwRaw.replot(**showParams)
        mapRadio = QRadioButton('Map')
        mapRadio.setEnabled(False)
        mapRadio.setChecked(False)
        mapRadio.toggled.connect(mapRadioFunc)
        showGroup = QGroupBox()
        showGroupLayout = QHBoxLayout()
        showGroupLayout.addWidget(showRadio)
        showGroupLayout.addWidget(mapRadio)
        showGroup.setLayout(showGroupLayout)
        showGroup.setFlat(True)
        showGroup.setContentsMargins(0,0,0,0)
        showGroup.setStyleSheet('QGroupBox{border: 0px;'
                                'border-style:inset;}')
    
        contourLabel = QLabel('Contour')
        contourLabel.setVisible(False)
        def contourCheckFunc(state):
            showParams['contour'] = state
            mwRaw.replot(**showParams)
        contourCheck = QCheckBox()
        contourCheck.setEnabled(False)
        contourCheck.clicked.connect(contourCheckFunc)
        contourCheck.setVisible(False)
        
        def showMapOptions(arg):
            objs = [ptsLabel, ptsCheck, contourLabel, contourCheck]
            [o.setVisible(arg) for o in objs]
            if arg is False:
                coilCombo.addItem('all')
            else:
                n = len(self.problem.coils)
                if coilCombo.currentIndex() == n:
                    coilCombo.setCurrentIndex(n-1)
                coilCombo.removeItem(n)
            print([coilCombo.itemText(i) for i in range(coilCombo.count())])
                
        vminEdit = QLineEdit('')
        vminEdit.setValidator(QDoubleValidator())
        vmaxEdit = QLineEdit('')
        vmaxEdit.setValidator(QDoubleValidator())
        
        def applyBtnFunc():
            showParams['vmin'] = float(vminEdit.text()) if vminEdit.text() != '' else None
            showParams['vmax'] = float(vmaxEdit.text()) if vmaxEdit.text() != '' else None
            mwRaw.replot(**showParams)
        applyBtn = QPushButton('Apply')
        applyBtn.clicked.connect(applyBtnFunc)
        
        def cmapComboFunc(index):
            showParams['cmap'] = cmaps[index]
            mwRaw.replot(**showParams)
        cmapCombo = QComboBox()
        cmaps = ['viridis', 'viridis_r', 'seismic', 'rainbow']
        for cmap in cmaps:
            cmapCombo.addItem(cmap)
        cmapCombo.currentIndexChanged.connect(cmapComboFunc)

        # display it
        mwRaw = MatplotlibWidget()
        
        # layout
        importLayout = QVBoxLayout()
        
        topLayout = QHBoxLayout()
        topLayout.addWidget(sensorCombo, 15)
        topLayout.addWidget(importBtn, 15)
        topLayout.addWidget(importGFLo, 10)
        topLayout.addWidget(importGFHi, 10)
        topLayout.addWidget(hxLabel, 10)
        topLayout.addWidget(hxEdit, 10)
        topLayout.addWidget(importGFApply, 10)
        topLayout.addWidget(QLabel('EPSG:'), 5)
        topLayout.addWidget(projEdit, 10)
        topLayout.addWidget(projBtn, 10)
        
        filtLayout = QHBoxLayout()
        filtLayout.addWidget(filtLabel)
        filtLayout.addWidget(vminfLabel)
        filtLayout.addWidget(vminfEdit)
        filtLayout.addWidget(vmaxfLabel)
        filtLayout.addWidget(vmaxfEdit)
        filtLayout.addWidget(keepApplyBtn)
        filtLayout.addWidget(rollingLabel)
        filtLayout.addWidget(rollingEdit)
        filtLayout.addWidget(rollingBtn)
        filtLayout.addWidget(ptsKillerBtn)
    
        midLayout = QHBoxLayout()
<<<<<<< HEAD
        midLayout.addWidget(surveyCombo, 7)
=======
        midLayout.addWidget(QLabel('Display Options:'))
        midLayout.addWidget(surveyCombo)
>>>>>>> 53d180cc
        midLayout.addWidget(QLabel('Select coil:'))
        midLayout.addWidget(coilCombo, 7)
        midLayout.addWidget(showGroup)
        midLayout.addWidget(QLabel('Vmin:'))
        midLayout.addWidget(vminEdit, 5)
        midLayout.addWidget(QLabel('Vmax:'))
        midLayout.addWidget(vmaxEdit, 5)
        midLayout.addWidget(applyBtn)
        midLayout.addWidget(cmapCombo)
        midLayout.addWidget(contourLabel)
        midLayout.addWidget(contourCheck)
        midLayout.addWidget(ptsLabel)
        midLayout.addWidget(ptsCheck)
        
        
        importLayout.addLayout(topLayout)
        importLayout.addLayout(filtLayout)
        importLayout.addLayout(midLayout)
        importLayout.addWidget(mwRaw)
        
        importTab.setLayout(importLayout)
        

        
#        #%% filtering data
#        filterTab = QTabWidget()
#        tabs.addTab(filterTab, 'Filtering')
#
#        '''TODO add filtering tab ?
#        - add filtering tab with vmin/vmax filtering
#        - pointsKiller
#        - regridding of spatial data
#        - rolling mean
#        - how replace point by :
#        
#        '''        
#        
#        
#        
#        # graph
#        mwFiltered = MatplotlibWidget()
#        
#        
#        
#        # layout
#        filterLayout = QVBoxLayout()
#        
#        filterTab.setLayout(filterLayout)
#        
        
        
        #%% calibration
        calibTab = QTabWidget()
        tabs.addTab(calibTab, 'ERT Calibration')
        
        def ecaImportBtnFunc():
            fname, _ = QFileDialog.getOpenFileName(importTab, 'Select data file', self.datadir, '*.csv')
            if fname != '':
                self.fnameECa = fname
                ecaImportBtn.setText(os.path.basename(fname))
        ecaImportBtn = QPushButton('Import ECa')
        ecaImportBtn.clicked.connect(ecaImportBtnFunc)
        
        def ecImportBtnFunc():
            fname, _ = QFileDialog.getOpenFileName(importTab, 'Select data file', self.datadir, '*.csv')
            if fname != '':
                self.fnameEC = fname
                ecImportBtn.setText(os.path.basename(fname))
        ecImportBtn = QPushButton('Import EC profiles')
        ecImportBtn.clicked.connect(ecImportBtnFunc)
        
        forwardCalibCombo = QComboBox()
        forwardCalibs = ['CS', 'FS', 'FSandrade']
        for forwardCalib in forwardCalibs:
            forwardCalibCombo.addItem(forwardCalib)
        
        def fitCalibBtnFunc():
            forwardModel = forwardCalibCombo.itemText(forwardCalibCombo.currentIndex())
            mwCalib.setCallback(self.problem.calibrate)
            mwCalib.replot(fnameECa=self.fnameECa, fnameEC=self.fnameEC,
                           forwardModel=forwardModel)
        fitCalibBtn = QPushButton('Fit calibration')
        fitCalibBtn.clicked.connect(fitCalibBtnFunc)
        
        
        def applyCalibBtnFunc():
            infoDump('Calibration applied')
        applyCalibBtn = QPushButton('Apply Calibration')
        applyCalibBtn.clicked.connect(applyCalibBtnFunc)
        
        
        # graph
        mwCalib = MatplotlibWidget()
        
        
        # layout
        calibLayout = QVBoxLayout()
        calibOptions = QHBoxLayout()
        calibOptions.addWidget(ecaImportBtn)
        calibOptions.addWidget(ecImportBtn)
        calibOptions.addWidget(forwardCalibCombo)
        calibOptions.addWidget(fitCalibBtn)
        calibOptions.addWidget(applyCalibBtn)
        calibLayout.addLayout(calibOptions)
        calibLayout.addWidget(mwCalib)
        
        calibTab.setLayout(calibLayout)
        
        
        #%% error model
        errTab = QTabWidget()
        tabs.addTab(errTab, 'Error Modelling')
        
        surveyErrCombo = QComboBox()
        
        coilErrCombo = QComboBox()
        
        def fitErrBtnFunc():
            index = surveyErrCombo.currentIndex()
            coil = coilErrCombo.itemText(coilErrCombo.currentIndex())
            mwErr.setCallback(self.problem.crossOverPoints)
            mwErr.replot(index=index, coil=coil, dump=infoDump)
            mwErrMap.setCallback(self.problem.plotCrossOverMap)
            mwErrMap.replot(index=index, coil=coil)
        fitErrBtn = QPushButton('Fit Error Model based on colocated measurements')
        fitErrBtn.clicked.connect(fitErrBtnFunc)
        
        
        # graph
        mwErr = MatplotlibWidget()
        mwErrMap = MatplotlibWidget()
        
        # layout
        errLayout = QVBoxLayout()
        errOptionLayout = QHBoxLayout()
        errOptionLayout.addWidget(surveyErrCombo)
        errOptionLayout.addWidget(coilErrCombo)
        errOptionLayout.addWidget(fitErrBtn)
        errLayout.addLayout(errOptionLayout)
        errGraphLayout = QHBoxLayout()
        errGraphLayout.addWidget(mwErrMap)
        errGraphLayout.addWidget(mwErr)
        errLayout.addLayout(errGraphLayout)
        
        errTab.setLayout(errLayout)
        
        
        
        #%% inversion settings (starting model + lcurve)
        settingsTab = QTabWidget()
        tabs.addTab(settingsTab, 'Inversion Settings')
        
        class ModelTable(QTableWidget):
            def __init__(self, nrow=3, headers=['Bottom depth of layer [m]', 'EC [mS/m]']):
                ncol = len(headers)
                super(ModelTable, self).__init__(nrow, ncol)
                self.nrow = nrow
                self.ncol = ncol
                self.headers = headers
                self.setHorizontalHeaderLabels(self.headers)
                self.horizontalHeader().setSectionResizeMode(QHeaderView.Stretch)
                
            def setTable(self, depths0, conds0):
                self.clear()
                for i, depth in enumerate(depths0):
                    self.setItem(i, 0, QTableWidgetItem('{:.3f}'.format(depth)))
                for j in range(i+1, self.nrow-1):
                    self.setItem(j, 0, QTableWidgetItem('0.0'))
                self.setItem(self.nrow - 1, 0, QTableWidgetItem('-'))
                self.item(self.nrow - 1, 0).setFlags(Qt.ItemIsEnabled)
                for i, cond in enumerate(conds0):
                    self.setItem(i, 1, QTableWidgetItem('{:.2f}'.format(cond)))
                for j in range(i+1, self.nrow):
                    self.setItem(j, 1, QTableWidgetItem('20.0'))

#            def keyPressEvent(self, e):
##                print(e.modifiers(), 'and', e.key())
#                if (e.modifiers() == Qt.ControlModifier) & (e.key() == Qt.Key_V):
#                    cell = self.selectedIndexes()[0]
#                    c0, r0 = cell.column(), cell.row()
#                    self.paste(c0, r0)
#                elif e.modifiers() != Qt.ControlModifier: # start editing
##                    print('start editing...')
#                    cell = self.selectedIndexes()[0]
#                    c0, r0 = cell.column(), cell.row()
#                    self.editItem(self.item(r0,c0))

            def getTable(self):
                depths0 = np.zeros(self.nrow - 1)
                conds0 = np.zeros(self.nrow)
                for i in range(self.nrow -1):
                    depths0[i] = float(self.item(i, 0).text())
                for i in range(self.nrow):
                    conds0[i] = float(self.item(i, 1).text())
                return depths0, conds0
            
            def addRow(self):
                depths0, conds0 = self.getTable()
                self.nrow += 1
                self.setRowCount(self.nrow)
                self.setTable(depths0, conds0)
                
            def delRow(self):
                depths0, conds0 = self.getTable()
                self.nrow -= 1
                self.setTable(depths0, conds0)
                self.setRowCount(self.nrow)
                

        
        modelLabel = QLabel('Depth of bottom layer and starting conductivity of each layer.')
        
        def addRowBtnFunc():
            modelTable.addRow()
        addRowBtn = QPushButton('Add Row')
        addRowBtn.clicked.connect(addRowBtnFunc)
        
        def delRowBtnFunc():
            modelTable.delRow()
        delRowBtn = QPushButton('Remove Row')
        delRowBtn.clicked.connect(delRowBtnFunc)
        
        modelTable = ModelTable()
        modelTable.setTable(self.problem.depths0, self.problem.conds0)
        
        
        def lcurveBtnFunc():
            mwlcurve.plot(self.problem.lcurve)
        lcurveBtn = QPushButton('Fit L-curve')
        lcurveBtn.clicked.connect(lcurveBtnFunc)
        
        # graph
        mwlcurve = MatplotlibWidget()
        
        
        # layout
        settingsLayout = QHBoxLayout()
        
        invStartLayout = QVBoxLayout()
        invStartLayout.addWidget(modelLabel)
        invStartLayout.addWidget(addRowBtn)
        invStartLayout.addWidget(delRowBtn)
        invStartLayout.addWidget(modelTable)
        settingsLayout.addLayout(invStartLayout)
        
        invlcurveLayout = QVBoxLayout()
        invlcurveLayout.addWidget(lcurveBtn)
        invlcurveLayout.addWidget(mwlcurve)
        settingsLayout.addLayout(invlcurveLayout)
        
        
        settingsTab.setLayout(settingsLayout)
        
        
        #%% invert graph
        invTab = QTabWidget()
        tabs.addTab(invTab, 'Inversion')
        
        
        forwardCombo = QComboBox()
        forwardModels = ['CS (fast)', 'CS', 'FS', 'FSandrade']
        for forwardModel in forwardModels:
            forwardCombo.addItem(forwardModel)
        
        alphaLabel = QLabel('Damping factor:')
        alphaEdit = QLineEdit('0.07')
        alphaEdit.setValidator(QDoubleValidator())
        
        lCombo = QComboBox()
        lCombo.addItem('l1')
        lCombo.addItem('l2')
        lCombo.setCurrentIndex(1)
        
        nitLabel = QLabel('Nit:')
        nitEdit = QLineEdit('15')
        nitEdit.setToolTip('Maximum Number of Iterations')
        nitEdit.setValidator(QIntValidator())
        
        
        def logTextFunc(arg):
            logText.setText(arg)
            QApplication.processEvents()
        logText = QTextEdit('hellow there !')
        logText.setReadOnly(True)
        
        def invertBtnFunc():
            outputStack.setCurrentIndex(0)
            logText.clear()
            
            # collect parameters
            depths0, conds0 = modelTable.getTable()
            self.problem.depths0 = depths0
            self.problem.conds0 = conds0
            regularization = lCombo.itemText(lCombo.currentIndex())
            alpha = float(alphaEdit.text()) if alphaEdit.text() != '' else 0.07
            forwardModel = forwardCombo.itemText(forwardCombo.currentIndex())
            depths = np.r_[[0], depths0, [-np.inf]]
            nit = float(nitEdit.text()) if nitEdit.text() != '' else 15
            sliceCombo.disconnect()
            sliceCombo.clear()
            for i in range(len(depths)-1):
                sliceCombo.addItem('{:.2f}m - {:.2f}m'.format(depths[i], depths[i+1]))
            sliceCombo.currentIndexChanged.connect(sliceComboFunc)
            
            # invert
            if forwardModel == 'CS (fast)':
                self.problem.invertGN(alpha=alpha, dump=logTextFunc)
            else:
                self.problem.invert(forwardModel=forwardModel, alpha=alpha,
                                    dump=logTextFunc, regularization=regularization,
                                    options={'maxiter':nit})
            
            # plot results
            mwInv.setCallback(self.problem.showResults)
            mwInv.replot(**showInvParams)
            mwInvMap.setCallback(self.problem.showSlice)
            mwInvMap.replot(**showInvMapParams)
            mwMisfit.plot(self.problem.showMisfit)
            mwOne2One.plot(self.problem.showOne2one)
            outputStack.setCurrentIndex(1)
        invertBtn = QPushButton('Invert')
        invertBtn.clicked.connect(invertBtnFunc)
        
        
        # profile display
        showInvParams = {'index':0, 'vmin':None, 'vmax':None, 'cmap':'viridis_r'}
        
        def cmapInvComboFunc(index):
            showInvParams['cmap'] = cmapInvCombo.itemText(index)
            mwInv.replot(**showInvParams)
        cmapInvCombo = QComboBox()
        cmaps = ['viridis_r', 'viridis', 'seismic', 'rainbow']
        for cmap in cmaps:
            cmapInvCombo.addItem(cmap)
        cmapInvCombo.currentIndexChanged.connect(cmapInvComboFunc)
        
        def surveyInvComboFunc(index):
            showInvParams['index'] = index
            mwInv.replot(**showParams)    
        surveyInvCombo = QComboBox()
        surveyInvCombo.currentIndexChanged.connect(surveyInvComboFunc)
        
        vminInvLabel = QLabel('vmin:')
        vminInvEdit = QLineEdit('')
        vminInvEdit.setValidator(QDoubleValidator())
        
        vmaxInvLabel = QLabel('vmax:')
        vmaxInvEdit = QLineEdit('')
        vmaxInvEdit.setValidator(QDoubleValidator())
        
        def applyInvBtnFunc():
            vmin = float(vminInvEdit.text()) if vminInvEdit.text() != '' else None
            vmax = float(vmaxInvEdit.text()) if vmaxInvEdit.text() != '' else None
            showInvParams['vmin'] = vmin
            showInvParams['vmax'] = vmax
            mwInv.replot(**showInvParams)
        applyInvBtn = QPushButton('Apply')
        applyInvBtn.clicked.connect(applyInvBtnFunc)
        
        
        # for the map
        showInvMapParams = {'index':0, 'islice':0, 'vmin':None, 'vmax':None, 'cmap':'viridis_r'}

        def cmapInvMapComboFunc(index):
            showInvMapParams['cmap'] = cmapInvMapCombo.itemText(index)
            mwInvMap.replot(**showInvMapParams)
        cmapInvMapCombo = QComboBox()
        cmaps = ['viridis_r', 'viridis', 'seismic', 'rainbow']
        for cmap in cmaps:
            cmapInvMapCombo.addItem(cmap)
        cmapInvMapCombo.currentIndexChanged.connect(cmapInvMapComboFunc)
        
        def surveyInvMapComboFunc(index):
            showInvMapParams['index'] = index
            mwInvMap.replot(**showInvMapParams)
        surveyInvMapCombo = QComboBox()
        surveyInvMapCombo.currentIndexChanged.connect(surveyInvMapComboFunc)
        
        vminInvMapLabel = QLabel('vmin:')
        vminInvMapEdit = QLineEdit('')
        vminInvMapEdit.setValidator(QDoubleValidator())
        
        vmaxInvMapLabel = QLabel('vmax:')
        vmaxInvMapEdit = QLineEdit('')
        vmaxInvMapEdit.setValidator(QDoubleValidator())
        
        def applyInvMapBtnFunc():
            vmin = float(vminInvMapEdit.text()) if vminInvMapEdit.text() != '' else None
            vmax = float(vmaxInvMapEdit.text()) if vmaxInvMapEdit.text() != '' else None
            showInvMapParams['vmin'] = vmin
            showInvMapParams['vmax'] = vmax
            mwInvMap.replot(**showInvMapParams)
        applyInvMapBtn = QPushButton('Apply')
        applyInvMapBtn.clicked.connect(applyInvMapBtnFunc)

        sliceLabel = QLabel('Layer:')
        def sliceComboFunc(index):
            showInvMapParams['islice'] = index
            mwInvMap.replot(**showInvMapParams)
        sliceCombo = QComboBox()
        sliceCombo.currentIndexChanged.connect(sliceComboFunc)
        
        contourInvLabel = QLabel('Contour:')
        def contourInvCheckFunc(state):
            showInvMapParams['contour'] = state
            mwInvMap.replot(**showInvMapParams)
        contourInvCheck = QCheckBox()
        contourInvCheck.clicked.connect(contourInvCheckFunc)
        
        
        graphTabs = QTabWidget()
        profTab = QTabWidget()
        mapTab = QTabWidget()
        graphTabs.addTab(profTab, 'Profile')
        graphTabs.addTab(mapTab, 'Slice')
        
        # graph or log        
        mwInv = MatplotlibWidget()
        mwInvMap = MatplotlibWidget()

        
        # layout
        invLayout = QVBoxLayout()
        
        invOptions = QHBoxLayout()
        invOptions.addWidget(forwardCombo, 15)
        invOptions.addWidget(alphaLabel, 10)
        invOptions.addWidget(alphaEdit, 10)
        invOptions.addWidget(lCombo, 5)
        invOptions.addWidget(nitLabel, 2)
        invOptions.addWidget(nitEdit, 2)
        invOptions.addWidget(invertBtn, 25)
        invLayout.addLayout(invOptions)
        
        outputStack = QStackedLayout()
        outputLog = QVBoxLayout()
        outputRes = QVBoxLayout()
        outputLogW = QWidget()
        outputLogW.setLayout(outputLog)
        outputResW = QWidget()
        outputResW.setLayout(outputRes)
        outputStack.addWidget(outputLogW)
        outputStack.addWidget(outputResW)
        
        outputRes.addWidget(graphTabs)
        
        profLayout = QVBoxLayout()
        profOptionsLayout = QHBoxLayout()
        profOptionsLayout.addWidget(surveyInvCombo)
        profOptionsLayout.addWidget(vminInvLabel)
        profOptionsLayout.addWidget(vminInvEdit)
        profOptionsLayout.addWidget(vmaxInvLabel)
        profOptionsLayout.addWidget(vmaxInvEdit)
        profOptionsLayout.addWidget(applyInvBtn)
        profOptionsLayout.addWidget(cmapInvCombo)
        profLayout.addLayout(profOptionsLayout)
        profLayout.addWidget(mwInv)
        profTab.setLayout(profLayout)


        mapLayout = QVBoxLayout()
        mapOptionsLayout = QHBoxLayout()
        mapOptionsLayout.addWidget(surveyInvMapCombo)
        mapOptionsLayout.addWidget(sliceLabel)
        mapOptionsLayout.addWidget(sliceCombo)
        mapOptionsLayout.addWidget(vminInvMapLabel)
        mapOptionsLayout.addWidget(vminInvMapEdit)
        mapOptionsLayout.addWidget(vmaxInvMapLabel)
        mapOptionsLayout.addWidget(vmaxInvMapEdit)
        mapOptionsLayout.addWidget(applyInvMapBtn)
        mapOptionsLayout.addWidget(cmapInvMapCombo)
        mapOptionsLayout.addWidget(contourInvLabel)
        mapOptionsLayout.addWidget(contourInvCheck)
        mapLayout.addLayout(mapOptionsLayout)
        mapLayout.addWidget(mwInvMap)
        mapTab.setLayout(mapLayout)
        
        outputLog.addWidget(logText)
        
        invLayout.addLayout(outputStack)
        
        invTab.setLayout(invLayout)
        
        
        #%% goodness of fit
        postTab = QTabWidget()
        tabs.addTab(postTab, 'Post-processing')
        
        misfitLabel = QLabel('Misfit after inversion')
        
        mwMisfit = MatplotlibWidget()
        mwOne2One = MatplotlibWidget()
        
        # layout
        postLayout = QVBoxLayout()
        postLayout.addWidget(misfitLabel)
        graphLayout = QHBoxLayout()
        graphLayout.addWidget(mwMisfit)
        graphLayout.addWidget(mwOne2One)
        postLayout.addLayout(graphLayout)
        
        postTab.setLayout(postLayout)
        
        
        #about tab
        #%% general Ctrl+Q shortcut + general tab layout

        layout.addWidget(tabs)
        layout.addWidget(errorLabel)
        self.table_widget.setLayout(layout)
        self.setCentralWidget(self.table_widget)
        self.show()


    def keyPressEvent(self, e):
        if (e.modifiers() == Qt.ControlModifier) & (e.key() == Qt.Key_Q):
            self.close()
        if (e.modifiers() == Qt.ControlModifier) & (e.key() == Qt.Key_W):
            self.close()

#%% updater function and wine check
    # based on https://kushaldas.in/posts/pyqt5-thread-example.html
#    def updateChecker(self): # check for new updates on gitlab
#        version = ResIPy_version
#        try:
#            versionSource = urlRequest.urlopen('https://gitlab.com/hkex/pyr2/raw/master/src/version.txt?inline=false')
#            versionCheck = versionSource.read().decode()
#            version = versionCheck.split()[1] # assuming version number is in 2nd line of version.txt
#            print('online version :', version)
#        except:
#            pass
#        return version
#    
#    def updateCheckerShow(self, version):
#        if ResIPy_version != version:
#            msg = QMessageBox()
#            msg.setIcon(QMessageBox.Information)
#            msg.setText('''<b>ResIPy version %s is available</b>''' % (version))
#            msg.setInformativeText('''Please download the latest version of ResIPy at:<p><a href='https://gitlab.com/hkex/pyr2#gui-for-r2-family-code'>https://gitlab.com/hkex/pyr2</a></p><br>''')
#            msg.setWindowTitle("New version available")
#            bttnUpY = msg.addButton(QMessageBox.Yes)
#            bttnUpY.setText('Update')
#            bttnUpN = msg.addButton(QMessageBox.No)
#            bttnUpN.setText('Ignore')
#            msg.setDefaultButton(bttnUpY)
#            msg.exec_()
#            if msg.clickedButton() == bttnUpY:
#                webbrowser.open('https://gitlab.com/hkex/pyr2#gui-for-r2-family-code') # can add download link, when we have a direct dl link
#    


#%% main function
if __name__ == '__main__':
#    catchErrors()
    app = QApplication(sys.argv)
    app.setStyle('Fusion')
    app.setWindowIcon(QIcon(os.path.join(bundle_dir, 'logo.png'))) # that's the true app icon
    
    # initiate splash screen when loading libraries    
    splash_pix = QPixmap(os.path.join(bundle_dir, 'loadingLogo.jpg'))
    splash = QSplashScreen(splash_pix, Qt.WindowStaysOnTopHint)
    splash.setWindowFlags(Qt.WindowStaysOnTopHint | Qt.FramelessWindowHint)
    splash.setEnabled(False)
    progressBar = QProgressBar(splash)
    progressBar.setMaximum(10)
    progressBar.setGeometry(100, splash_pix.height() - 50, splash_pix.width() - 200, 20)
    splash.show()
    splash.showMessage("Loading libraries", Qt.AlignBottom | Qt.AlignCenter, Qt.black)
    app.processEvents()
    progressBar.setValue(1)
    app.processEvents()

    # in this section all import are made except the one for pyQt
    print('importing matplotlib')
    from matplotlib.backends.backend_qt5agg import FigureCanvasQTAgg
    from matplotlib.backends.backend_qt5 import NavigationToolbar2QT as NavigationToolbar
    from matplotlib.figure import Figure
    from matplotlib import rcParams
    rcParams.update({'font.size': 12}) # CHANGE HERE for graph font size
    progressBar.setValue(2)
    app.processEvents()

    print('importing numpy')
    import numpy as np
    progressBar.setValue(4)
    app.processEvents()

    print ('importing pandas')
    progressBar.setValue(6)
    app.processEvents()

    # library needed for update checker + wine checker
    print('other needed libraries')
    import platform
    OS = platform.system()
#    from urllib import request as urlRequest
#    import webbrowser

    print('import emagpy')
#    from resipy.R2 import R2
#    from resipy.r2help import r2help
#    splash.showMessage("ResIPy is ready!", Qt.AlignBottom | Qt.AlignCenter, Qt.black)
    progressBar.setValue(10)
    app.processEvents()

    ex = App()
    splash.hide() # hiding the splash screen when finished
    
    sys.exit(app.exec_())<|MERGE_RESOLUTION|>--- conflicted
+++ resolved
@@ -507,12 +507,8 @@
         filtLayout.addWidget(ptsKillerBtn)
     
         midLayout = QHBoxLayout()
-<<<<<<< HEAD
-        midLayout.addWidget(surveyCombo, 7)
-=======
         midLayout.addWidget(QLabel('Display Options:'))
         midLayout.addWidget(surveyCombo)
->>>>>>> 53d180cc
         midLayout.addWidget(QLabel('Select coil:'))
         midLayout.addWidget(coilCombo, 7)
         midLayout.addWidget(showGroup)
